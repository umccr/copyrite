--- conflicted
+++ resolved
@@ -177,13 +177,10 @@
 #[derive(Debug, Default)]
 pub struct ObjectCopyBuilder {
     metadata_mode: MetadataCopy,
-<<<<<<< HEAD
+    tag_mode: MetadataCopy,
     client: Option<Arc<Client>>,
     source: Option<Provider>,
     destination: Option<Provider>,
-=======
-    tag_mode: MetadataCopy,
->>>>>>> 8f04ef11
 }
 
 impl ObjectCopyBuilder {
@@ -208,6 +205,7 @@
 
             let mut builder = S3Builder::default()
                 .with_copy_metadata(self.metadata_mode)
+                .with_copy_tags(self.tag_mode)
                 .with_client(client);
 
             if let Some((bucket, key)) = source {
@@ -219,7 +217,6 @@
 
             Ok(Box::new(builder.build()?))
         } else {
-<<<<<<< HEAD
             let source = self.source.map(|source| source.into_file()).transpose()?;
             let destination = self
                 .destination
@@ -235,15 +232,6 @@
             }
 
             Ok(Box::new(builder.build()))
-=======
-            Ok(Box::new(
-                S3Builder::default()
-                    .with_copy_metadata(self.metadata_mode)
-                    .with_copy_tags(self.tag_mode)
-                    .with_client(default_s3_client().await?)
-                    .build()?,
-            ))
->>>>>>> 8f04ef11
         }
     }
 
@@ -265,15 +253,15 @@
         self
     }
 
-<<<<<<< HEAD
     /// Set the S3 client if this is an s3 provider.
     pub fn set_client(mut self, client: Option<Arc<Client>>) -> Self {
         self.client = client;
-=======
+        self
+    }
+
     /// Set the copy metadata option.
     pub fn with_copy_tags(mut self, tag_mode: MetadataCopy) -> Self {
         self.tag_mode = tag_mode;
->>>>>>> 8f04ef11
         self
     }
 }